import os
import SimpleITK as sitk
import bigstream.utility as ut


# interpolator switch
interpolator_switch = {
    '0':sitk.sitkNearestNeighbor,
    '1':sitk.sitkLinear,
    'CBS':sitk.sitkBSpline,
    'G':sitk.sitkGaussian,
    'LG':sitk.sitkLabelGaussian,
    'HWS':sitk.sitkHammingWindowedSinc,
    'CWS':sitk.sitkCosineWindowedSinc,
    'WWS':sitk.sitkWelchWindowedSinc,
    'LWS':sitk.sitkLanczosWindowedSinc,
    'BWS':sitk.sitkBlackmanWindowedSinc,
}


def configure_irm(
    metric='MMI',
    optimizer='RSGD',
    sampling='NONE',
    interpolator='1',
    shrink_factors=(1,),
    smooth_sigmas=(0,),
    metric_args={},
    optimizer_args={},
    sampling_percentage=None,
    exhaustive_step_sizes=None,
    callback=None,
):
    """
    Wrapper exposing the itk::simple::ImageRegistrationMethod API
    Rarely called by the user. Typically used in custom registration functions.
    See SimpleITK documentation for itk::simple::ImageRegistrationMethod for details.

    Parameters
    ----------
    metric : string (default: 'MMI')
        The image matching function optimized during alignment
        Some options have required metric_args. See SimpleITK documentation for
        itk::simple::ImageRegistrationMethod and look for SetMetricAs* functions
        Options:
            'ANC':   AntsNiehborhoodCorrelation
            'C':     Correlation
            'D':     Demons
            'JHMI':  JointHistogramMutualInformation
            'MMI':   MattesMutualInformation
            'MS':    MeanSquares

    optimizer : string (default: 'RSGD')
        Optimization algorithm used to improve metric and update transform
        Some options have required optimizer_args. See SimpleITK documentation for
        itk::simple::ImageRegistrationMethod and look for SetOptimizerAs* functions
        Options:
            'A':        Amoeba
            'CGLS':     ConjugateGradientLineSearch
            'E':        Exhaustive
            'GD':       GradientDescent
            'GDLS':     GradientDescentLineSearch
            'LBFGS2':   LimitedMemoryBroydenFletcherGoldfarbShannon w/o bounds
            'LBFGSB':   LimitedMemoryBroydenFletcherGoldfardShannon w/ simple bounds
            'OPOE':     OnePlueOneEvolutionary
            'P':        Powell
            'RSGD':     RegularStepGradientDescent

    sampling : string (default: 'NONE')
        How image intensities are sampled in space during metric calculation
        'REGULAR' and 'RANDOM' options influenced by 'sampling_percentage'
        Options:
            'NONE':     All voxels are used, values from voxel centers
            'REGULAR':  Regular spacing between samples, small random perturbation from voxel centers
            'RANDOM':   Sample positions are totally random

    interpolator : string (default: '1')
        Interpolation function used to compute image values at non-voxel center locations
        See SimpleITK documentation for itk:simple Namespace Reference and search for
        InterpolatorEnum
        Options:
            '0':    NearestNeighbor,
            '1':    Linear,
            'CBS':   CubicBSpline,
            'G':    Gaussian,
            'LG':   LabelGaussian,
            'HWS':  HammingWindowedSinc,
            'CWS':  CosineWindowedSinc,
            'WWS':  WelchWindowedSinc,
            'LWS':  LanczosWindowedSinc,
            'BWS':  BlackmanWindowedSinc,

    shrink_factors : tuple of int (default: (1,))
        Downsampling scale levels at which to optimize

    smooth_sigmas : tuple of float (default: (0,))
        Sigma of Gaussian used to smooth each scale level image
        Must be same length as `shrink_factors`
        Should be specified in physical units, e.g. mm or um

    metric_args : dict (default: {})
        Based on choice of metric, some additional arguments may be required.
        Pass arguments to the metric function through this dictionary.
        See itk::simple::ImageRegistrationMethod and look for SetMetricAs*
        functions for valid arguments.

    optimizer_args : dict (default: {})
        Based on choice of optimizer, some additional arguments may be required.
        Pass arguments to the optimizer function through this dictionary.
        See itk::simple::ImageRegistrationMethod and look for SetOptimizerAs*
        functions for valid arguments.

    sampling_percentage : float in range [0., 1.] (default: None)
        Required if sampling is 'REGULAR' or 'RANDOM'
        Percentage of voxels used during metric sampling

    exhaustive_step_sizes : tuple of float (default: None)
        Required if optimizer is 'EXHAUSTIVE'
        Grid search step sizes for each parameter in the transform

    callback : callable object, e.g. function (default: None)
        A function run at every iteration of optimization
        Should take only the ImageRegistrationMethod object as input: `irm`
        If None then the Level, Iteration, and Metric values are
        printed at each iteration

    Returns
    -------
    irm : itk::simple::ImageRegistrationMethod object
        The configured ImageRegistrationMethod object. Simply needs
        images and a transform type to be ready for optimization.
    """

<<<<<<< HEAD
    # identify number of physical cores available
    ncores = ut.get_number_of_cores()
=======
    # identify number of cores available, assume hyperthreading
    nthreads = 1
    if 'LSB_DJOB_NUMPROC' in os.environ:
        ncores = int(os.environ["LSB_DJOB_NUMPROC"])
        nthreads = 2 * ncores - 1
    elif 'ITK_THREADS' in os.environ:
        nthreads = int(os.environ["ITK_THREADS"])
    else:
        ncores = psutil.cpu_count(logical=False)
        nthreads = ncores
>>>>>>> 58083a1c

    # initialize IRM object, be completely sure nthreads is set
    sitk.ProcessObject.SetGlobalDefaultNumberOfThreads(nthreads)
    irm = sitk.ImageRegistrationMethod()
    irm.SetNumberOfThreads(nthreads)

    # set interpolator
    irm.SetInterpolator(interpolator_switch[interpolator])

    # metric switch
    metric_switch = {
        'ANC':irm.SetMetricAsANTSNeighborhoodCorrelation,
        'C':irm.SetMetricAsCorrelation,
        'D':irm.SetMetricAsDemons,
        'JHMI':irm.SetMetricAsJointHistogramMutualInformation,
        'MMI':irm.SetMetricAsMattesMutualInformation,
        'MS':irm.SetMetricAsMeanSquares,
    }
    metric_switch[metric](**metric_args)

    # sampling switch
    sampling_switch = {
        'NONE':irm.NONE,
        'REGULAR':irm.REGULAR,
        'RANDOM':irm.RANDOM,
    }
    irm.SetMetricSamplingStrategy(sampling_switch[sampling])
    if sampling in ('REGULAR', 'RANDOM'):
        irm.SetMetricSamplingPercentage(sampling_percentage)

    # optimizer switch
    optimizer_switch = {
        'A':irm.SetOptimizerAsAmoeba,
        'CGLS':irm.SetOptimizerAsConjugateGradientLineSearch,
        'E':irm.SetOptimizerAsExhaustive,
        'GD':irm.SetOptimizerAsGradientDescent,
        'GDLS':irm.SetOptimizerAsGradientDescentLineSearch,
        'LBFGS2':irm.SetOptimizerAsLBFGS2,
        'LBFGSB':irm.SetOptimizerAsLBFGSB,
        'OPOE':irm.SetOptimizerAsOnePlusOneEvolutionary,
        'P':irm.SetOptimizerAsPowell,
        'RSGD':irm.SetOptimizerAsRegularStepGradientDescent,
    }
    optimizer_switch[optimizer](**optimizer_args)
    irm.SetOptimizerScalesFromPhysicalShift()
    if optimizer == 'E':
        irm.SetOptimizerScales(exhaustive_step_sizes)

    # set pyramid
    irm.SetShrinkFactorsPerLevel(shrink_factors)
    irm.SetSmoothingSigmasPerLevel(smooth_sigmas)
    irm.SmoothingSigmasAreSpecifiedInPhysicalUnitsOn()

    # set callback function
    if callback is None:
        def callback(irm):
            level = irm.GetCurrentLevel()
            iteration = irm.GetOptimizerIteration()
            metric = irm.GetMetricValue()
            print("LEVEL: ", level, " ITERATION: ", iteration, " METRIC: ", metric, flush=True)
    irm.AddCommand(sitk.sitkIterationEvent, lambda: callback(irm))

    # return configured irm
    return irm
<|MERGE_RESOLUTION|>--- conflicted
+++ resolved
@@ -131,21 +131,14 @@
         images and a transform type to be ready for optimization.
     """
 
-<<<<<<< HEAD
     # identify number of physical cores available
     ncores = ut.get_number_of_cores()
-=======
-    # identify number of cores available, assume hyperthreading
-    nthreads = 1
-    if 'LSB_DJOB_NUMPROC' in os.environ:
-        ncores = int(os.environ["LSB_DJOB_NUMPROC"])
-        nthreads = 2 * ncores - 1
-    elif 'ITK_THREADS' in os.environ:
+    if 'ITK_THREADS' in os.environ:
         nthreads = int(os.environ["ITK_THREADS"])
+    elif 'NO_HYPERTHREADING' in os.environ:
+        nthreads = ncores
     else:
-        ncores = psutil.cpu_count(logical=False)
-        nthreads = ncores
->>>>>>> 58083a1c
+        nthreads = 2*ncores
 
     # initialize IRM object, be completely sure nthreads is set
     sitk.ProcessObject.SetGlobalDefaultNumberOfThreads(nthreads)
