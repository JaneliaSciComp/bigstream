import numpy as np
<<<<<<< HEAD
from fishspot.filter import white_tophat, apply_foreground_mask
from fishspot.detect import detect_spots_log
from scipy.stats.mstats import winsorize
from scipy.spatial import cKDTree
=======
import time
from fishspot.filter import white_tophat, apply_foreground_mask
from skimage.feature import blob_dog, blob_log
from scipy.stats.mstats import winsorize
>>>>>>> 58083a1c


def blob_detection(
    image,
    min_blob_radius,
    max_blob_radius,
<<<<<<< HEAD
    winsorize_limits=None,
    background_subtract=False,
=======
    num_sigma=5,
    winsorize_limits=None,
    background_subtract=False,
    blob_method='dog',
>>>>>>> 58083a1c
    mask=None,
    **kwargs,
):
    """
    Find discrete blobs in an image

    Parameters
    ----------
    image : nd-array
        The image containing blobs or points you want to detect
    min_blob_radius : scalar float
        The smallest size blob you want to find in voxel units
    max_blob_radius : scalar float
        The largest size blob you want to find in voxel units
    winsorize_limits : tuple of two floats (default: None)
        If not None, winsorize the input with (min, max) percentile cutoffs
    background_subtract : bool (default: False)
        If True, use white_tophat background subtraction with max_blob_radius
        as the filter radius
    **kwargs : any additional kwargs
        Passed to fishspot.detect_spots_log

    Returns
    -------
    blob_coordinates_and_intensities : nd-array Nx4
        The first three columns of the array are the coordinates of the
        detected blobs. The last column is the image intensity at the
        detected coordinate location.
    """
<<<<<<< HEAD

    processed_image = np.copy(image)
    if winsorize_limits is not None:
        processed_image = winsorize(processed_image, limits=winsorize_limits)
    if background_subtract:
        processed_image = white_tophat(processed_image, max_blob_radius)
    spots = detect_spots_log(
        processed_image,
        min_blob_radius,
        max_blob_radius,
        **kwargs,
    ).astype(int)
    if mask is not None: spots = apply_foreground_mask(spots, mask)
    intensities = image[ tuple(spots[:, iii] for iii in range(image.ndim)) ]
    return np.hstack((spots[:, :image.ndim], intensities[..., None]))
=======
    processed_image = np.copy(image)
    start_time = time.time()

    # ensure iterable radii
    if not isinstance(min_blob_radius, (tuple, list, np.ndarray)):
        min_blob_radius = (min_blob_radius,)*image.ndim
    if not isinstance(max_blob_radius, (tuple, list, np.ndarray)):
        max_blob_radius = (max_blob_radius,)*image.ndim

    blob_detect_method = None
    if blob_method == 'dog':
        # difference of gaussian
        blob_detect_method = blob_dog
    else:
        # laplacian of gaussian
        blob_detect_method = blob_log
        kwargs['num_sigma'] = num_sigma

    # set given arguments
    kwargs['min_sigma'] = np.array(min_blob_radius) / np.sqrt(image.ndim)
    kwargs['max_sigma'] = np.array(max_blob_radius) / np.sqrt(image.ndim)

    # set additional defaults
    if 'threshold' not in kwargs or kwargs['threshold'] is None:
        kwargs['threshold'] = None
        kwargs['threshold_rel'] = 0.1

    print(f'{time.ctime(time.time())}',
          f'Start spot detection ({min_blob_radius}, {max_blob_radius})',
          kwargs,
          flush=True)
    if winsorize_limits:
        processed_image = winsorize(processed_image, limits=winsorize_limits,
                                    inplace=True)
        done_winsorize_time = time.time()
        print(f'{time.ctime(time.time())}',
              f'Winsorization completed in {done_winsorize_time-start_time}s',
              flush=True)
    if background_subtract:
        done_tophat_time = time.time()
        processed_image = white_tophat(processed_image, max_blob_radius)
        print(f'{time.ctime(time.time())}',
              f'White top hat completed in {done_tophat_time-start_time}s',
              flush=True)

    spots = blob_detect_method(
        processed_image,
        **kwargs,
    ).astype(int)
    done_spots_time = time.time()
    print(f'{time.ctime(time.time())}',
          f'Spot detection ({min_blob_radius}, {max_blob_radius})',
          f'completed in {done_spots_time-start_time}s',
          flush=True)
    if mask is not None: spots = apply_foreground_mask(spots, mask)
    intensities = image[spots[:, 0], spots[:, 1], spots[:, 2]]
    return np.hstack((spots[:, :3], intensities[..., None]))
>>>>>>> 58083a1c


def get_contexts(image, coords, radius):
    """
    Get neighborhoods of a set of coordinates

    Parameters
    ----------
    image : nd-array
        The source image data
    coords : nd-array Nx3
        A set of coordinates into the image data
    radius : scalar int
        The half width of neighborhoods to extract

    Returns
    -------
    neighborhoods : list of nd-arrays
        List of the extracted neighborhoods
    """
    if isinstance(radius, (int, np.integer)):
        radius = (radius,) * image.ndim  # Convert scalar radius to ndim radius
 
    contexts = []
    for coord in coords:
        crop = tuple(slice(int(x - r), int(x + r + 1)) for x, r in zip(coord, radius))
        contexts.append(image[crop])
    return contexts    


def _stats(arr):
    """
    """
    try:
        # compute mean and standard deviation along columns
        arr = arr.astype(np.float64)
        means = np.mean(arr, axis=1)
        sqr_means = np.mean(np.square(arr), axis=1)
        stddevs = np.sqrt( sqr_means - np.square(means) )
        return means, stddevs
    except Exception as e:
        print(f'{time.ctime(time.time())}',
              'Stats exception for array of shape',
              arr.shape, e,
              flush=True)
        raise e


def pairwise_correlation(A, B):
    """
    Pearson correlation coefficient of all neighborhoods in A to all neighborhoods in B

    Parameters
    ----------
    A : list of nd-arrays
        First list of neighborhoods
    B : list of nd-arrays
        Second list of neighborhoods

    Returns
    -------
    correlations : 2d-array, NxM
        N is the length of A and M is the length of B
    """

    # flatten contexts into array
    a_con = np.array( [a.flatten() for a in A] )
    b_con = np.array( [b.flatten() for b in B] )

    # get means and std for all contexts, center contexts
    a_mean, a_std = _stats(a_con)
    b_mean, b_std = _stats(b_con)
    a_con = a_con - a_mean[..., None]
    b_con = b_con - b_mean[..., None]

    # compute pairwise correlations
    corr = np.matmul(a_con, b_con.T)
    corr = corr / a_std[..., None]
    corr = corr / b_std[None, ...]
    corr = corr / a_con.shape[1]

    # contexts with no variability are nan, set to 0
    corr[np.isnan(corr)] = 0
    return corr


def match_points(a_pos, b_pos, scores, threshold, max_distance=None):
    """
    Given two point sets and pairwise scores, determine which points correspond.

    Parameters
    ----------
    a_pos : 2d-array Nx3
        First set of point coordinates
    b_pos : 2d-array Mx3
        Second set of point coordinates
    scores : 2d-array NxM
        Correspondence scores for all points in a_pos to all points in b_pos
    threshold : scalar float
        Minimum correspondence score for a valid match
    max_distance : float (default: None)
        The maximum distance two spots can be and still be matched

    Returns
    -------
    matched_a_points, matched_b_points : two 2d-arrays both Px3
        The points from a_pos and b_pos that correspond
    """

    # only points within max_distance should be considered
    max_score = np.max(scores) + 1
    if max_distance is not None:
        a_kdtree = cKDTree(a_pos)
        valid_pairs = a_kdtree.query_ball_tree(
            cKDTree(b_pos), max_distance,
        )
        for iii, fancy_index in enumerate(valid_pairs):
            scores[iii, fancy_index] += max_score
        threshold += max_score

    # get highest scores above threshold
    best_indcs = np.argmax(scores, axis=1)
    a_indcs = range(len(a_pos))
    keeps = scores[(a_indcs, best_indcs)] > threshold

    # return positions of corresponding points
    return a_pos[keeps, :3], b_pos[best_indcs[keeps], :3]
<|MERGE_RESOLUTION|>--- conflicted
+++ resolved
@@ -1,30 +1,20 @@
 import numpy as np
-<<<<<<< HEAD
+import time
+
 from fishspot.filter import white_tophat, apply_foreground_mask
-from fishspot.detect import detect_spots_log
+from scipy.spatial import cKDTree
 from scipy.stats.mstats import winsorize
-from scipy.spatial import cKDTree
-=======
-import time
-from fishspot.filter import white_tophat, apply_foreground_mask
 from skimage.feature import blob_dog, blob_log
-from scipy.stats.mstats import winsorize
->>>>>>> 58083a1c
 
 
 def blob_detection(
     image,
     min_blob_radius,
     max_blob_radius,
-<<<<<<< HEAD
-    winsorize_limits=None,
-    background_subtract=False,
-=======
     num_sigma=5,
     winsorize_limits=None,
     background_subtract=False,
-    blob_method='dog',
->>>>>>> 58083a1c
+    blob_method='log',
     mask=None,
     **kwargs,
 ):
@@ -54,23 +44,6 @@
         detected blobs. The last column is the image intensity at the
         detected coordinate location.
     """
-<<<<<<< HEAD
-
-    processed_image = np.copy(image)
-    if winsorize_limits is not None:
-        processed_image = winsorize(processed_image, limits=winsorize_limits)
-    if background_subtract:
-        processed_image = white_tophat(processed_image, max_blob_radius)
-    spots = detect_spots_log(
-        processed_image,
-        min_blob_radius,
-        max_blob_radius,
-        **kwargs,
-    ).astype(int)
-    if mask is not None: spots = apply_foreground_mask(spots, mask)
-    intensities = image[ tuple(spots[:, iii] for iii in range(image.ndim)) ]
-    return np.hstack((spots[:, :image.ndim], intensities[..., None]))
-=======
     processed_image = np.copy(image)
     start_time = time.time()
 
@@ -126,9 +99,8 @@
           f'completed in {done_spots_time-start_time}s',
           flush=True)
     if mask is not None: spots = apply_foreground_mask(spots, mask)
-    intensities = image[spots[:, 0], spots[:, 1], spots[:, 2]]
-    return np.hstack((spots[:, :3], intensities[..., None]))
->>>>>>> 58083a1c
+    intensities = image[ tuple(spots[:, iii] for iii in range(image.ndim)) ]
+    return np.hstack((spots[:, :image.ndim], intensities[..., None]))
 
 
 def get_contexts(image, coords, radius):
