--- conflicted
+++ resolved
@@ -40,11 +40,7 @@
             affine = np.loadtxt(tile + '/ransac_affine.mat')
         else:
             affine = np.eye(4)[:3]
-<<<<<<< HEAD
-            
-=======
-
->>>>>>> b8bfee50
+       
         if (affine == np.eye(4)[:3]).all():
             identity_count += 1
             no_updates = False
