import numpy as np
import os
from ClusterWrap.decorator import cluster
import dask.array as da
from dask.distributed import as_completed
import bigstream.utility as ut
from bigstream.align import affine_align
from bigstream.align import deformable_align
from bigstream.align import alignment_pipeline
from bigstream.transform import apply_transform
from bigstream.transform import compose_transforms
from scipy.ndimage import median_filter
from scipy.ndimage import gaussian_filter1d
from scipy.ndimage import map_coordinates
from scipy.ndimage import zoom
import zarr
from glob import glob
import json
import tempfile
from skimage.exposure import match_histograms


@cluster
def distributed_image_mean(
    fix_array,
    axis=0,
    cluster=None,
    cluster_kwargs={},
):
    """
    Voxelwise mean over images in a zarr array.
    Distributed with dask.

    Parameters
    ----------
    fix_array : zarr.Array
        The set of images over which you want to take a mean

    axis : int (default: 0)
        The axis over which you want to take the mean

    cluster : ClusterWrap.cluster object (default: None)
        Only set if you have constructed your own static cluster. The default behavior
        is to construct a cluster for the duration of this function, then close it
        when the function is finished.

    cluster_kwargs : dict (default: {})
        Arguments passed to ClusterWrap.cluster
        If working with an LSF cluster, this will be
        ClusterWrap.janelia_lsf_cluster. If on a workstation
        this will be ClusterWrap.local_cluster.
        This is how distribution parameters are specified.

    Returns
    -------
    image_mean : ndarray
        The voxelwise mean fix_array over axis
    """

    fix_array = da.from_zarr(fix_array)
    mean = fix_array.mean(axis=axis, dtype=np.float32).compute()
    return np.round(mean).astype(fix_array.dtype)


@cluster
def distributed_piecewise_image_mean(
    images_list,
    blocksize,
    write_path,
    cluster=None,
    cluster_kwargs={},
):
    """
    """

    # create and output zarr array
    output = ut.create_zarr(
        write_path,
        images_list[0].shape,
        images_list[0].chunks,
        images_list[0].dtype,
    )

    # define compute block coordinates
    blocksize = np.array(blocksize)
    nblocks = np.ceil( np.array(images_list[0].shape) / blocksize ).astype(int)
    crops = []
    for (i, j, k) in np.ndindex(*nblocks):
        start = blocksize * (i, j, k)
        stop = start + blocksize
        stop = np.minimum(images_list[0].shape, stop)
        crops.append( tuple(slice(x, y) for x, y in zip(start, stop)) )

    # define what to do on each block
    def average_block(crop):
        n_images = float(len(images_list))
        reference = images_list[0][crop]
        mean = reference / n_images
        for image in images_list[1:]:
            image = match_histograms(image[crop], reference)
            mean += image / n_images
        # TODO: rounding assumes an integer data type
        output[crop] = np.round(mean).astype(images_list[0].dtype)
        return True

    # run it
    futures = cluster.client.map(average_block, crops)
    all_written = np.all( cluster.client.gather(futures) )
    return output


@cluster
def motion_correct(
    fix, mov_zarr,
    fix_spacing, mov_spacing,
    time_stride=1,
    sigma=None,
    fix_mask=None,
    cluster=None,
    cluster_kwargs={},
    **kwargs,
):
    """
    Affine align all frames in a 4D dataset to a single 3D reference frame.
    Efficiently distributed with Dask.

    Parameters
    ----------
    fix : ndarray
        The fixed image reference. All frames will be aligned to this image.
        This should be an in-memory numpy array.

    mov_zarr : zarr.Array
        The moving image frames. This should be a 4D zarr Array object that is
        only lazy loaded, e.g. not in memory. The time axis should be the first
        axis.

    fix_spacing : 1d array
        The voxel spacing of the fixed reference image in micrometers

    mov_spacing : 1d array
        The voxel spacing of the moving images in micrometers

    time_stride : int
        The stride along the time axis along which to align. E.g. if time_stride is 10,
        then only every 10th frame in the provided dataset is aligned. Intermediate
        frame transforms are interpolated from the computed ones.

    sigma : float or None
        Standard deviation of a Gaussian kernel applied to the found transforms along
        the time axis. This stabilizes the alignment at the expense of allowing a bit
        more long term motion. This is in units of frames *after* time stride has been
        applied. So time_stride=4 and sigma=2 gives the same overall smoothing value as
        time_stride=1 and sigma=8.

    fix_mask : binary ndarray
        Limits computation of the image matching metric to a region within the fixed image

    cluster : ClusterWrap.cluster object (default: None)
        Only set if you have constructed your own static cluster. The default behavior
        is to construct a cluster for the duration of this function, then close it
        when the function is finished.

    cluster_kwargs : dict (default: {})
        Arguments passed to ClusterWrap.cluster
        If working with an LSF cluster, this will be
        ClusterWrap.janelia_lsf_cluster. If on a workstation
        this will be ClusterWrap.local_cluster.
        This is how distribution parameters are specified.

    kwargs : any additional arguments
        Passed to configure_irm. Control the nature of alignments through these arguments

    Returns
    -------
    transforms : 3d array, Nx4x4
        All transforms aligning the dataset to the reference. N == number of provided images
        and for each one there is a 4x4 affine (or rigid) transform matrix.
    """

    # put temp copies of fixed and mask on disk for workers to retrieve
    temporary_directory = tempfile.TemporaryDirectory(
        prefix='.', dir=os.getcwd(),
    )
    np.save(temporary_directory.name + '/fix.npy', fix)
    if fix_mask is not None:
        np.save(temporary_directory.name + '/fix_mask.npy', fix_mask)

    # determine which frames will be aligned
    total_frames = mov_zarr.shape[0]
    mov_indices = range(0, total_frames, time_stride)
    compute_frames = len(mov_indices)

    # set alignment defaults
    alignment_defaults = {
        'rigid':True,
        'alignment_spacing':2.0,
        'shrink_factors':(2,),
        'smooth_sigmas':(2.,),
        'metric':'MS',
        'optimizer_args':{
            'learningRate':0.25,
            'minStep':0.,
            'numberOfIterations':400,
        },
    }
    kwargs = {**alignment_defaults, **kwargs}

    # wrap align function
    def wrapped_affine_align(index):
        fix = np.load(temporary_directory.name + '/fix.npy')
        fix_mask = None
        if os.path.isfile(temporary_directory.name + '/fix_mask.npy'):
            fix_mask = np.load(temporary_directory.name + '/fix_mask.npy')
        mov = mov_zarr[index]
        t = affine_align(
            fix, mov, fix_spacing, mov_spacing,
            fix_mask=fix_mask,
            **kwargs,
        )
        # TODO: 2 lines below assume its a rigid transform
        e = ut.matrix_to_euler_transform(t)
        return ut.euler_transform_to_parameters(e)

    # distribute
    futures = cluster.client.map(wrapped_affine_align, mov_indices)
    params = np.array(cluster.client.gather(futures))

    # smooth and interpolate
    # TODO: this kind of smoothing will not work with affine transforms
    if sigma:
        params = gaussian_filter1d(params, sigma / time_stride, axis=0)
    if time_stride > 1:
        x = np.arange(total_frames) / time_stride
        coords = np.meshgrid(x, np.mgrid[:params.shape[1]], indexing='ij')
        params = map_coordinates(params, coords, order=1, mode='nearest')

    # convert to matrices
    # TODO: again this assumes rigid transforms
    transforms = np.empty((total_frames, fix.ndim+1, fix.ndim+1))
    for i in range(params.shape[0]):
        e = ut.parameters_to_euler_transform(params[i])
        t = ut.affine_transform_to_matrix(e)
        transforms[i] = t

    # return all transforms
    return transforms


@cluster
def delta_motion_correct(
    timeseries,
    spacing,
    steps,
    mask=None,
    cluster=None,
    cluster_kwargs={},
    temporary_directory=None,
    write_path=None,
    **kwargs,
):
    """
    Motion correct a time series by aligning each frame to the one before it.
    Frames at times T are fixed frames; frames at times T+1 are moving frames.
    `bigstream.align.alignment_pipeline` is called for each pair of frames.
    Control the alignment done for each pair of frames through `steps`.

    Parameters
    ----------
    timeseries : zarr.Array
        The timeseries image frames. This should be a 4D zarr Array object that is
        only lazy loaded, e.g. not in memory. The time axis should be the first
        axis.

    spacing : 1d array
        The voxel spacing of the frames in micrometers

    steps : list of tuples in this form [(str, dict), (str, dict), ...]
        For each tuple, the str specifies which alignment to run. The options are:
        'ransac' : run `feature_point_ransac_affine_align`
        'random' : run `random_affine_search`
        'rigid' : run `affine_align` with `rigid=True`
        'affine' : run `affine_align`
        'deform' : run `deformable_align`
        For each tuple, the dict specifies the arguments to that alignment function.
        Arguments specified here override any global arguments give through kwargs
        for their specific step only.

    mask : nd-array (default: None)
        This array should have the same dimensions and shape as a single frame of
        the timeseries. The mask will be used as the fixed and moving image mask
        for all frame pair alignments. A good way to make this is to use
        bigstream.level_set.foreground_segmentation on the max projection of all
        frames over time.

    cluster : ClusterWrap.cluster object (default: None)
        Only set if you have constructed your own static cluster. The default behavior
        is to construct a cluster for the duration of this function, then close it
        when the function is finished.

    cluster_kwargs : dict (default: {})
        Arguments passed to ClusterWrap.cluster
        If working with an LSF cluster, this will be
        ClusterWrap.janelia_lsf_cluster. If on a workstation
        this will be ClusterWrap.local_cluster.
        This is how distribution parameters are specified.

    temporary_directory : string (default: None)
        Temporary files may be created during alignment. The temporary files will be
        in their own folder within the `temporary_directory`. The default is the
        current directory. Temporary files are removed if the function completes
        successfully.

    write_path : string (default: None)
        If not None, the final array of transforms will be written to disk as a zarr
        array at this path. If None then this array is returned in memroy. Only use
        this if transforms are deformation and if the resultant set of transforms
        is too large to fit in memory. 

    kwargs : any additional arguments
        Passed to alignment_pipeline. Control the nature of alignments through these arguments

    Returns
    -------
    transforms : nd-array
        All transforms aligning the dataset to the reference. N == number of provided images
    """

    # convenient names
    nframes = timeseries.shape[0]
    frame_shape = timeseries.shape[1:]

    # ensure input is a zarr array
    temporary_directory = tempfile.TemporaryDirectory(
        prefix='.', dir=temporary_directory or os.getcwd(),
    )
    zarr_blocks = (1,) + frame_shape
    timeseries_zarr_path = temporary_directory.name + '/timeseries.zarr'
    timeseries_zarr = ut.numpy_to_zarr(timeseries, zarr_blocks, timeseries_zarr_path)

    # ensure mask is readable by all workers
    if mask is not None:
        np.save(temporary_directory.name + '/mask.npy', mask)

    # zarr file for output
    if write_path:
        output_transform = ut.create_zarr(
            write_path,
            (nframes-1,) + frame_shape + (3,),
            zarr_blocks + (3,),
            np.float32,
        )

    # establish all keyword arguments
    steps = [(a, {**kwargs, **b}) for a, b in steps]

    # closure for alignment pipeline
    def align_frame_pair(index):

        # load frames and (optionally) mask
        fix = timeseries_zarr[index]
        mov = timeseries_zarr[index+1]
        mask = None
        if os.path.isfile(temporary_directory.name + '/mask.npy'):
            mask = np.load(temporary_directory.name + '/mask.npy')

        # align and return or write result
        transform = alignment_pipeline(
            fix, mov, spacing, spacing, steps,
            fix_mask=mask,
            mov_mask=mask,
        )
        if not write_path:
            return transform
        else:
            output_transform[index] = transform
            return True

    # submit all pairs
    futures = cluster.client.map(align_frame_pair, range(nframes-1))
    if not write_path:
        transform = np.empty((nframes-1,) + frame_shape + (3,), dtype=np.float32)
        future_keys = [f.key for f in futures]
        for batch in as_completed(futures, with_results=True).batches():
            for future, result in batch:
                iii = future_keys.index(future.key)
                transform[iii] = result
        return transform
    else:
        all_written = np.all(cluster.client.gather(future))
        return output_transform


def compose_delta_transforms(
    transforms,
    spacing=None,
):
    """
    Compose all transforms returned by delta_motion_correct into a single
    displacement flow

    Parameters
    ----------
    transforms : nd array
        The output of delta_motion_correct. Sould be a time series of transforms
        with time as the first axis.

    spacing : nd array (default: None)
        The voxel spacing of the transforms. Only set this if transforms are vector
        fields.

    Returns
    -------
    transforms : nd array
        An nd array the same shape as the input transforms, but with each transform
        based in the first time point coordinate system.
    """

    new_transforms = np.empty_like(transforms)
    new_transforms[0] = np.copy(transforms[0])
    for iii, transform in enumerate(transforms[1:]):
        new_transforms[iii+1] = compose_transforms(
            transform, new_transforms[iii], spacing, spacing,
        )
    return new_transforms
        


# TODO: VERY OLD - UPDATE TO TAKE ZARR INPUTS AND BE
#    CONSISTENT WITH motion_correct FUNCTION
def deformable_motion_correct(
    fix, frames,
    fix_spacing, frames_spacing,
    time_stride=1,
    sigma=7,
    fix_mask=None,
    affine_kwargs={},
    bspline_kwargs={},
    cluster_kwargs={},
):
    """
    """

    with ClusterWrap.cluster(**cluster_kwargs) as cluster:

        # wrap fixed data as delayed object
        fix_d = delayed(fix)

        # wrap fixx mask if given
        fix_mask_d = delayed(np.ones(fix.shape, dtype=np.uint8))
        if fix_mask is not None:
            fix_mask_d = delayed(fix_mask)

        # get total number of frames
        total_frames = len(csio.globPaths(
            frames['folder'], frames['prefix'], frames['suffix'],
        ))

        # create dask array of all frames
        frames_data = csio.daskArrayBackedByHDF5(
            frames['folder'], frames['prefix'],
            frames['suffix'], frames['dataset_path'],
            stride=time_stride,
        )
        compute_frames = frames_data.shape[0]

        # affine defaults
        affine_defaults = {
            'alignment_spacing':2.0,
            'metric':'MS',
            'sampling':'random',
            'sampling_percentage':0.1,
            'optimizer':'RGD',
            'iterations':50,
            'max_step':2.0,
        }
        for k, v in affine_defaults.items():
            if k not in affine_kwargs: affine_kwargs[k] = v

        # bspline defaults
        bspline_defaults = {
            'alignment_spacing':1.0,
            'metric':'MI',
            'sampling':'random',
            'sampling_percentage':0.01,
            'iterations':250,
            'shrink_factors':[2,],
            'smooth_sigmas':[2,],
            'max_step':1.0,
            'control_point_spacing':100.,
            'control_point_levels':[1,],
        }
        for k, v in bspline_defaults.items():
            if k not in bspline_kwargs: bspline_kwargs[k] = v
 
        # wrap align function
        def wrapped_bspline_align(mov, fix_d, fix_mask_d):
            mov = mov.squeeze()
            a = affine_align(
                fix_d, mov, fix_spacing, frames_spacing,
                **affine_kwargs,
            )
            b = bspline_deformable_align(
                fix_d, mov, fix_spacing, frames_spacing,
                fix_mask=fix_mask_d,
                initial_transform=a,
                return_parameters=True,
                **bspline_kwargs,
            )
            return np.hstack((a.flatten(), b))[None, :]

        # total number of params
        # 16 for affine, 18 for bspline fixed params
        # need to compute number of bspline control point params
        xxx = fix.shape * fix_spacing
        y = bspline_kwargs['control_point_spacing']
        cp_grid = [max(1, int(x/y)) + 3 for x in xxx]
        n_params = 16 + 18 + np.prod(cp_grid)*3

        # execute
        params = da.map_blocks(
            wrapped_bspline_align, frames_data,
            fix_d=fix_d,
            fix_mask_d=fix_mask_d,
            dtype=np.float64,
            drop_axis=[2, 3,],
            chunks=[1, n_params],
        ).compute()

    # (weak) outlier removal and smoothing
    params = median_filter(params, footprint=np.ones((3,1)))
    params = gaussian_filter1d(params, sigma, axis=0)

    # interpolate
    if time_stride > 1:
        x = np.linspace(0, compute_frames-1, total_frames)
        coords = np.meshgrid(x, np.mgrid[:n_params], indexing='ij')
        params = map_coordinates(params, coords, order=1)

    # return all parameters
    return params


def save_transforms(path, transforms):
    """
    """

    n = transforms.shape[0]
    d = {i:transforms[i].tolist() for i in range(n)}
    with open(path, 'w') as f:
        json.dump(d, f, indent=4)


def read_transforms(path):
    """
    """

    with open(path, 'r') as f:
        d = json.load(f)
    return np.array([d[str(i)] for i in range(len(d))])


@cluster
def resample_frames(
    fix,
    mov_zarr,
    fix_spacing,
    mov_spacing,
    transforms,
    write_path,
    mask=None,
    time_stride=1,
    interpolator='1',
    compression_level=4,
    static_transform_list_before=[],
    static_transform_list_after=[],
    cluster=None,
    cluster_kwargs={},
):
    """
    Resample a 4D dataset using a set of motion correction transforms

    Parameters
    ----------
    fix : numpy.ndarray
        The reference image. Frames will be resampled onto this voxel grid.

    mov_zarr : zarr.Array
        The moving image frames. This should be a 4D zarr Array object that is
        only lazy loaded, e.g. not in memory. The time axis should be the first
        axis.

    fix_spacing : 1d array
        the voxel spacing of the fixed image in micrometers

    mov_spacing : 1d array
        The voxel spacing of the moving images in micrometers

    transforms : nd array
        The transforms returned by a motion correction function

    write_path : string
        The location on disk to write the zarr folder containing the resampled data

    mask : ndarray (default: None)
        A binary mask to apply to resampled frames before writing them.
        A masked 4D dataset like this will take up considerably less space on disk
        due to more efficient compression of zeroed background voxels. We're talking
        60% fewer gigabytes.

    time_stride : int (default: 1)
        The stride along time axis at which to resmaple the images

    interpolator : string (default: '1')
        The interpolator to use for resampling. See bigstream.configure_irm.configure_irm
        documentation for options

    compression_level : int between 1 and 9; (default: 4)
        How much to compress the resampled data. Lower numbers will write to disk
        much faster but also take up more space. High numbers take considerably longer
        to write to disk.

    static_transform_list_before : list of ndarrays (default: [])
        Transforms to apply to the moving frames before the motion correction transform

    static_transform_list_after : list of ndarrays (default: [])
        Transforms to apply to the moving frames after the motion correction transform

    cluster : ClusterWrap.cluster object (default: None)
        Only set if you have constructed your own static cluster. The default behavior
        is to construct a cluster for the duration of this function, then close it
        when the function is finished.

    cluster_kwargs : dict (default: {})
        Arguments passed to ClusterWrap.cluster
        If working with an LSF cluster, this will be
        ClusterWrap.janelia_lsf_cluster. If on a workstation
        this will be ClusterWrap.local_cluster.
        This is how distribution parameters are specified.

    Returns
    -------
    resampled data : zarr Array
        A reference to the zarr array on disk containing the resampled data
    """

    # format and depost mask in location accessible to all workers
    temporary_directory = tempfile.TemporaryDirectory(
        prefix='.', dir=os.getcwd(),
    )
    np.save(temporary_directory.name + '/fix.npy', fix)
    if mask is not None:
        mask_sh, mov_sh = mask.shape, mov_zarr.shape[1:]
        if mask_sh != mov_sh:
            mask = zoom(mask, np.array(mov_sh) / mask_sh, order=0)
        np.save(temporary_directory.name + '/mask.npy', mask)

    # save transforms as zarr array
    zarr_blocks = (1,) + transforms.shape[1:]
    transforms_zarr_path = temporary_directory.name + '/transforms.zarr'
    transforms_zarr = ut.numpy_to_zarr(transforms, zarr_blocks, transforms_zarr_path)

    # save initial deforms to location accessible to all workers
    new_list = []
    for iii, transform in enumerate(static_transform_list_before):
        if len(transform.shape) > 2:
            path = temporary_directory.name + f'/deform{iii}.npy'
            np.save(path, transform)
            transform = path
        new_list.append(transform)
    static_transform_list_before = new_list

    # save subsequent deforms to location accessible to all workers
    new_list = []
    for iii, transform in enumerate(static_transform_list_after):
        if len(transform.shape) > 2:
            path = temporary_directory.name + f'/deform{iii}.npy'
            np.save(path, transform)
            transform = path
        new_list.append(transform)
    static_transform_list_after = new_list

    # determine which frames will be resampled
    total_frames = mov_zarr.shape[0]
    mov_indices = range(0, total_frames, time_stride)
    compute_frames = len(mov_indices)
<<<<<<< HEAD
=======
    transforms = list(transforms)[::time_stride]
>>>>>>> 58083a1c

    # create an output zarr file
    output_zarr = ut.create_zarr(
        write_path,
        (compute_frames,) + mov_zarr.shape[1:],
        (1,) + mov_zarr.shape[1:],
        mov_zarr.dtype,
    )

    # wrap transform function
    def wrapped_apply_transform(
        read_index, write_index,
        static_transform_list_before,
        static_transform_list_after,
    ):

        # read frame and mask data
        fix = np.load(temporary_directory.name + '/fix.npy')
        mov = mov_zarr[read_index]
<<<<<<< HEAD
        transform = transforms_zarr[read_index]
=======
>>>>>>> 58083a1c
        mask = None
        if os.path.isfile(temporary_directory.name + '/mask.npy'):
            mask = np.load(temporary_directory.name + '/mask.npy')

        # format transform_list
        a = [np.load(x) if isinstance(x, str) else x for x in static_transform_list_before]
        b = [np.load(x) if isinstance(x, str) else x for x in static_transform_list_after]
        transform_list = [transform,]
        if len(transform.shape) == 1:  # affine + bspline case
            # deformable_motion_correct not generalize to 2d yet, so this is fine
            transform_list = [transform[:16].reshape((4,4)), transform[16:]]
        transform_list = a + transform_list + b

        # apply transform_list
        aligned = apply_transform(
            fix, mov, fix_spacing, mov_spacing,
            transform_list=transform_list,
            interpolator=interpolator,
        )

        # mask and write result
        if mask is not None: aligned = aligned * mask
        output_zarr[write_index] = aligned
        return True

    # distribute and wait for completion
    futures = cluster.client.map(
        wrapped_apply_transform,
        mov_indices, range(compute_frames),
        static_transform_list_before=static_transform_list_before,
        static_transform_list_after=static_transform_list_after,
    )
    all_written = np.all( cluster.client.gather(futures) )
    if not all_written: print("SOMETHING FAILED, CHECK LOGS")
    return output_zarr

<|MERGE_RESOLUTION|>--- conflicted
+++ resolved
@@ -424,7 +424,6 @@
         )
     return new_transforms
         
-
 
 # TODO: VERY OLD - UPDATE TO TAKE ZARR INPUTS AND BE
 #    CONSISTENT WITH motion_correct FUNCTION
@@ -684,10 +683,6 @@
     total_frames = mov_zarr.shape[0]
     mov_indices = range(0, total_frames, time_stride)
     compute_frames = len(mov_indices)
-<<<<<<< HEAD
-=======
-    transforms = list(transforms)[::time_stride]
->>>>>>> 58083a1c
 
     # create an output zarr file
     output_zarr = ut.create_zarr(
@@ -707,10 +702,7 @@
         # read frame and mask data
         fix = np.load(temporary_directory.name + '/fix.npy')
         mov = mov_zarr[read_index]
-<<<<<<< HEAD
         transform = transforms_zarr[read_index]
-=======
->>>>>>> 58083a1c
         mask = None
         if os.path.isfile(temporary_directory.name + '/mask.npy'):
             mask = np.load(temporary_directory.name + '/mask.npy')
