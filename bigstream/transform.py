import logging
import numpy as np
import SimpleITK as sitk
import bigstream.utility as ut
from bigstream.configure_irm import interpolator_switch
import os
from scipy.ndimage import map_coordinates, zoom, gaussian_filter


logger = logging.getLogger(__name__)


######################### APPLYING TRANSFORMS #################################

def apply_transform(
    fix, mov,
    fix_spacing, mov_spacing,
    transform_list,
    transform_spacing=None,
    transform_origin=None,
    fix_origin=None,
    mov_origin=None,
    interpolator='1',
    extrapolate_with_nn=False,
    compress_transforms=False,
):
    """
    Resample moving image onto fixed image through a list
    of transforms.

    Parameters
    ----------
    fix : ndarray
        the fixed image
        Optionally, this can be a tuple specifying a shape.

    mov : ndarray
        the moving image; `fix.ndim` must equal `mov.ndim`

    fix_spacing : 1d array
        The spacing in physical units (e.g. mm or um) between voxels
        of the fixed image. Length must equal `fix.ndim`.

    mov_spacing : 1d array
        The spacing in physical units (e.g. mm or um) between voxels
        of the moving image. Length must equal `mov.ndim`.

    transform_list : list
        The list of transforms to apply. These may be 2d arrays of shape 3x3 or 4x4
        (affine transforms), or ndarrays of `fix.ndim` + 1 dimension (deformations).
        Zarr arrays work just fine.

    transform_spacing : None (default), 1d array, or tuple of 1d arrays
        The spacing in physical units (e.g. mm or um) between voxels
        of any deformations in transform_list. If None, all deforms
        are assumed to have fix_spacing. If a single 1d array all
        deforms have that spacing. If a tuple, then it's length must
        be the same as transform_list, thus each deformation can be
        given its own spacing. Spacings given for affine transforms
        are ignored.

    transform_origin : None (default), 1d array, or tuple of 1d arrays
        The origin in physical units (e.g. mm or um) of the given transforms.
        If None, all origins are assumed to be (0, 0, 0, ...); otherwise, follows
        the same format as transform_spacing.

    fix_origin : None (defaut) or 1darray
        The origin in physical units (e.g. mm or um) of the fixed image. If None
        the origin is assumed to be (0, 0, 0, ...)

    mov_origin : None (default) or 1darray
        The origin in physical units (e.g. mm or um) of the moving image. If None
        the origin is assumed to be (0, 0, 0, ...)

    interpolator : string (default: '1')
        Which interpolation to use.
        See bigstream.configure_irm.configure_irm documentation for options

    extrapolate_with_nn : Bool (default: False)
        If true extrapolations are done with Nearest Neighbors. Use if warping
        segmentation/multi-label data. Also prevents edge effects from padding
        when warping image data.

    compress_transforms : Bool (default: False)
        If False, all transforms are independently added to the composite transform
        before it is applied to the moving image. If True, we compose all neighboring
        transforms of similar type in the transform list before applying. For example,
        with this transform list, [affine1, affine2, deform1, deform2, affine3] and
        compress_transform_list == False, the composite transform will include all five
        transforms as indpendent objects. Especially when more than one deformation is
        applied, this can sometimes result in interpolation artifacts on the edges of
        images. With compress_transform_list == True, the given list would compress to
        [composed_affine, composed_deform, affine3]. This reduces the likelihood of
        edge artifacts, but is also slower.

    Returns
    -------
    warped image : ndarray
        The moving image warped through transform_list and resampled onto the
        fixed image grid.
    """

    # set global number of threads
    ncores = ut.get_number_of_cores()
    if 'ITK_THREADS' in os.environ and os.environ['ITK_THREADS']:
        nthreads = min(ncores, int(os.environ["ITK_THREADS"]))
    elif 'NO_HYPERTHREADING' in os.environ:
        nthreads = ncores
    else:
        nthreads = 2*ncores
    sitk.ProcessObject.SetGlobalDefaultNumberOfThreads(nthreads)

    # format transform spacing
    fix_spacing = np.array(fix_spacing)
    if transform_spacing is None: transform_spacing = fix_spacing
    if not isinstance(transform_spacing, tuple):
        transform_spacing = (transform_spacing,) * len(transform_list)

    # construct transform
    if compress_transforms:
        transform_list, transform_spacing = compress_transform_list(
            transform_list, list(transform_spacing),
        )
        transform_spacing = tuple(transform_spacing)
    transform = transform_list_to_composite_transform(
        transform_list, transform_spacing, transform_origin,
    )

    # set up resampler object
    resampler = sitk.ResampleImageFilter()
    resampler.SetNumberOfThreads(nthreads)

    # set reference data
    if isinstance(fix, tuple):
        dtype = mov.dtype
        resampler.SetSize(fix[::-1])
        resampler.SetOutputSpacing(fix_spacing[::-1])
        if fix_origin is not None:
            resampler.SetOutputOrigin(fix_origin[::-1])
    else:
        dtype = fix.dtype
        fix = sitk.Cast(ut.numpy_to_sitk(fix, fix_spacing, fix_origin), sitk.sitkFloat32)
        resampler.SetReferenceImage(fix)

    # set moving image and transform
    mov = sitk.Cast(ut.numpy_to_sitk(mov, mov_spacing, mov_origin), sitk.sitkFloat32)
    resampler.SetTransform(transform)

    # set interpolator
    resampler.SetInterpolator(interpolator_switch[interpolator])

    # check for NN extrapolation
    if extrapolate_with_nn:
        resampler.SetUseNearestNeighborExtrapolator(True)

    # execute, return as numpy array
    resampled = resampler.Execute(mov)
    return sitk.GetArrayViewFromImage(resampled).astype(dtype)


def apply_transform_to_coordinates(
    coordinates,
    transform_list,
    transform_spacing=None,
    transform_origin=None,
):
    """
    Move a set of coordinates through a list of transforms

    Parameters
    ----------
    coordinates : Nxd array
        The coordinates to move. N such coordinates in d dimensions.

    transform_list : list
        The transforms to apply, in stack order. Elements must be 3x3 or 4x4
        arrays (affine transforms) or d + 1 dimension ndarrays (deformations).

    transform_spacing : None (default), 1d array, or tuple (not list) of 1d arrays
        The spacing in physical units (e.g. mm or um) between voxels
        of any deformations in transform_list. If transform_list
        contains any deformations then transform_spacing cannot be
        None. If a single 1d array then all deforms have that spacing.
        If a tuple, then its length must be the same as transform_list,
        thus each deformation can be given its own spacing. Spacings
        given for affine transforms are ignored.

    transform_origin : None (default), 1d array, or tuple (not list) of 1d arrays
        The origin in physical units (e.g. mm or um) of the given transforms.
        If None, all origins are assumed to be (0, 0, 0, ...); otherwise, follows
        the same logic as transform_spacing. Origins given for affine transforms
        are ignored.

    Returns
    -------
    transform_coordinates : Nxd array
        The given coordinates transformed by the given transform_list
    """

    # transform list should be a stack, last added is first applied
    for iii, transform in enumerate(transform_list[::-1]):

        # if transform is an affine matrix
        if len(transform.shape) == 2:

            # matrix vector multiply
            ndims = transform.shape[0] - 1
            mm, tt = transform[:ndims, :ndims], transform[:ndims, -1]
            coordinates = np.einsum('...ij,...j->...i', mm, coordinates) + tt

        # if transform is a deformation vector field
        else:

            # transform_spacing must be given
            error_message = "If transform is a displacement vector field, "
            error_message += "transform_spacing must be given."
            assert (transform_spacing is not None), error_message

            # handle multiple spacings and origins
            spacing = transform_spacing
            origin = transform_origin
            if isinstance(spacing, tuple): spacing = spacing[iii]
            if isinstance(origin, tuple): origin = origin[iii]

            # get coordinates in transform voxel units, reformat for map_coordinates
            if origin is not None: coordinates -= origin
            coordinates = ( coordinates / spacing ).transpose()

            # interpolate position field at coordinates, reformat, return
            ndims = transform.shape[-1]
            interp = lambda x: map_coordinates(x, coordinates, mode='nearest')
            dX = np.array([interp(transform[..., i]) for i in range(ndims)]).transpose()
            coordinates = coordinates.transpose() * spacing + dX
            if origin is not None: coordinates += origin

    return coordinates


######################## Composing transforms #################################

def compose_displacement_vector_fields(
    first_field,
    second_field,
    first_spacing,
    second_spacing,
    extrapolate_with_nn=True
):
    """
    Compose two displacement vector fields into a single field

    Parameters
    ----------
    first_field : nd-array
        The first field

    second_field : nd-array
        The second field

    first_spacing : 1d-array
        The voxel spacing for the first field

    second_spacing : 1d-array
        The voxel spacing for the second field

    kwargs : passed to apply_transform

    Returns
    -------
    composite_field : nd-array
        The single field composition of first_field and second_field
        The second field is the one learned second. Thus, the composition
        is going to be on the same voxel grid and spacing as the second field.
    """

    # default behavior is to extrapolate_with_nn
    if 'extrapolate_with_nn' not in kwargs.keys():
        kwargs['extrapolate_with_nn'] = True

    # container for warped first field
    first_field_warped = np.empty_like(second_field)

    # loop over components
    for iii in range(len(first_spacing)):

        # warp first field with second
        first_field_warped[..., iii] = apply_transform(
            second_field[..., iii], first_field[..., iii],
            second_spacing, first_spacing,
            transform_list=[second_field,],
            extrapolate_with_nn=extrapolate_with_nn,
        )

    # combine warped first field and second field
    return first_field_warped + second_field


def compose_transforms(
    first_transform,
    second_transform,
    first_spacing,
    second_spacing,
    **kwargs,
):
    """
    Compose two transforms into a single transform

    Parameters
    ----------
    first_transform : nd-array
        Can be either a 3x3 or 4x4 affine matrix or a displacement vector field

    second_transform : nd-array
        Can be either a 3x3 or 4x4 affine matrix or a displacement vector field

    first_spacing : 1d-array
        The voxel spacing for the first transform
        Ignored for affine transforms (just put in a dummy value)

    second_spacing : 1d-array
        The voxel spacing for the second transform
        Ignored for affine transforms (just put in a dummy value)

    kwargs : passed to compose_displacement_vector_fields

    Returns
    -------
    composite_transform : nd-array
        The single transform composition of first_transform and second_transform
        If both given transforms are affine this is a 4x4 matrix. Otherwise,
        it is a displacement vector field.
    """

    # two affines
    if len(first_transform.shape) == 2 and len(second_transform.shape) == 2:
        return np.matmul(first_transform, second_transform)

    # one affine, two field
    elif len(first_transform.shape) == 2:
        first_transform = matrix_to_displacement_field(
            first_transform, second_transform.shape[:-1], second_spacing,
        )
        first_spacing = second_spacing

    # one field, two affine
    elif len(second_transform.shape) == 2:
        second_transform = matrix_to_displacement_field(
            second_transform, first_transform.shape[:-1], first_spacing,
        )
        second_spacing = first_spacing

    # compose fields
    return compose_displacement_vector_fields(
        first_transform, second_transform, first_spacing, second_spacing,
        **kwargs,
    )


def compose_transform_list(transforms, spacings):
    """
    Compose a list of transforms into a single transform

    Parameters
    ----------
    transforms : list
        Elements of list must be either 3x3 or 4x4 affine matrices or displacement
        vector fields

    spacings : list of 1d-arrays
        The voxel spacing of all transforms in the list
        Ignored for affine transforms (just put in a dummy value)

    Returns
    -------
    composite_transform : nd-array
        The single transform composition of all elements in transforms.
        If all transforms are affine, this is a 3x3 or 4x4 matrix. Otherwise,
        it is a displacement vector field.
    """

    # ensure spacings is a list
    if not isinstance(spacings, list):
        spacings = [spacings,] * len(transforms)

    transform = transforms.pop()
    transform_spacing = spacings.pop()
    while transforms:
        transform = compose_transforms(
            transforms.pop(), transform,
            spacings.pop(), transform_spacing,
        )
    return transform


def compress_transform_list(transforms, spacings):
    """
    Separately compose all neighboring transforms of the same type
    For example, [affine1, affine2, deform1, deform2, affine3, deform3]
    becomes [composed_affine, composed_deform, affine3, deform3]

    Parameters
    ----------
    transforms : list
        Elements of list must be either 3x3 or 4x4 affine matrices or displacement
        vector fields

    spacings : list of 1d-arrays
        The voxel spacing of all transforms in the list
        Ignored for affine transforms (just put in a dummy value)

    Returns
    -------
    compressed_transform_list : list of nd-arrays
        A list of transforms where all neighboring transforms of the same type
        are composed
    compressed_spacings_list : list of 1d-arrays
        A list of spacings for the transforms in compressed_transform_list
    """

    if len(transforms) == 2:
        dims = [len(x.shape) for x in transforms]
        if dims[0] == dims[1]:
            transforms = [compose_transform_list(transforms, spacings),]
            spacings = [spacings[1],]
    if len(transforms) > 2:
        dims = np.array([len(x.shape) for x in transforms])
        changes = np.where(dims[:-1] != dims[1:])[0] + 1
        changes = [0,] + list(changes) + [len(transforms),]
        F = lambda a, b: compose_transform_list(transforms[a:b], spacings[a:b])
        transforms = [F(a, b) for a, b in zip(changes[:-1], changes[1:])]
        spacings = [spacings[x-1] for x in changes[1:]]
    return transforms, spacings


######################## Inverting transforms #################################

def invert_affine(affine):
    """
    Invert an affine transform

    Parameters
    ----------
    affine : nd-array
        An affine transform matrix

    Returns
    -------
    The inverse affine transform matrix
    """

    return np.linalg.inv(affine)


def invert_displacement_vector_field(
    field,
    spacing,
<<<<<<< HEAD
    step=0.5,
    iterations=10,
    sqrt_order=2,
    sqrt_step=0.5,
    sqrt_iterations=5,
=======
    step=1.0,
    iterations=(100,),
    shrink_spacings=(None,),
    smooth_sigmas=(0.,),
    step_cut_factor=0.5,
    pad=0.1,
    use_root=True,
    verbose=True,
    **kwargs,
>>>>>>> 36097fe7
):
    """
    Numerically find the inverse of a displacement vector field.

    Parameters
    ----------
    field : np.ndarray
        The field to invert. Last axis should be the vector axis.

    spacing : 1d iterable, ideally a tuple
        The spacing between samples in field, in physical units

    step : float (default: 0.5)
        The initial gradient descent step size. This step will be reduced
        automatically when the residual increases.

    iterations : tuple of ints (default: (100,))
        The number of iterations to run at each scale level

    shrink_spacings : tuple of floats or None (default: (None,))
        The desired spacing in microns for each scale level
        None indicates full resolution, i.e. no down sampling

    smooth_sigmas : tuple of floats (default: (0.))
        The Gaussian smoothing sigma for each scale level in physical units

    step_cut_factor : float in range (0, 1] (default: 0.5)
        If the residual increases after a gradient descent step, that step is
        revoked and the gradient descent step size is multiplied by this value

    pad : float in range [0, 1] (default: 0.1)
        Input will be padded on all spatial axes to prevent edge effects. The number
        of voxels added to each side of each axis is this number times the axis
        shape rounded to the nearest integer.

    use_root : bool (default: True)
        If True, we first find the root of field with the
        displacement_field_composition_square_root function. This takes time,
        but will result in a more accurate and smooth inverse. Be sure to look at
        the docstring for displacement_field_compostion_square_root. All kwargs
        are passed to that function.

<<<<<<< HEAD
=======
    verbose : bool (default: True)
        Print feedback on optimization every iteration

    **kwargs : passed to displacement_field_composition_square_root
        The root finding algorithm is the bulk of computational cost and will
        have a large impact on the accuracy of your inverse. Make sure to read
        the docstring for displacement_field_composition_square_root and provide
        well chosen values for all of its parameters.

>>>>>>> 36097fe7
    Returns
    -------
    inverse_field : nd-array
        The numerical inverse of the given displacement vector field.
        field(inverse_field) should be nearly zeros everywhere.
        inverse_field(field) should be nearly zeros everywhere.
    """

    # initialize inverse as negative root
<<<<<<< HEAD
    root = _displacement_field_composition_nth_square_root(
        field, spacing, sqrt_order, sqrt_step, sqrt_iterations,
    )
    inv = - np.copy(root)

    # iterate to invert
    logger.debug('INVERTING ROOT')
    for i in range(iterations):
        residual = compose_transforms(root, inv, spacing, spacing)
        inv -= step * residual
        logger.debug('FITTING INVERSE  -  ' +
                     f'Iteration: {i} -> Residual: {np.linalg.norm(residual)}')
=======
    root = field
    if use_root:
        root = displacement_field_composition_square_root(
            field,
            spacing,
            step=step/2,
            iterations=iterations,
            shrink_spacings=shrink_spacings,
            smooth_sigmas=smooth_sigmas,
            step_cut_factor=step_cut_factor,
            pad=pad,
            verbose=verbose,
        )
>>>>>>> 36097fe7

    # pad input
    if pad > 0:
        pad = tuple(round(pad*x) for x in root.shape[:-1])
        root = np.pad(root, [(x, x) for x in pad] + [(0, 0),], mode='linear_ramp')

    # create a store for smoothed fields
    root_smooth_store = {}

    # loop over scale levels
    level_values = zip(iterations, shrink_spacings, smooth_sigmas)
    for level, (iterations_level, shrink, sigma) in enumerate(level_values):

        # smooth
        root_level = root
        if sigma > 0:
            if sigma in root_smooth_store.keys():
                root_level = root_smooth_store[sigma]
            else:
                root_level = gaussian_filter(
                    root, sigma/spacing, axes=range(root.ndim-1),
                )
                root_smooth_store[sigma] = root_level

        # resample
        spacing_level = np.array(spacing)
        if shrink is not None:
            shrink_tuple = tuple(x/shrink for x in spacing) + (1,)
            root_level = zoom(root_level, shrink_tuple,  mode='reflect', order=1)
            spacing_level = np.array((shrink,) * len(spacing))
            if np.any(pad):
                pad_level = tuple(round(x*y) for x, y in zip(pad, shrink_tuple))
                pad_crop = tuple(slice(x, -x) if x > 0 else slice(None) for x in pad_level)

        # initialize
        if level > 0:
            inv = zoom(inv, np.array(root_level.shape)/inv.shape, mode='reflect', order=1)
            gradient = np.zeros_like(inv)
        else:
            inv = np.zeros_like(root_level)
            residual = root_level
            gradient = residual

        # iterate
        step_level = step if level == 0 else (step + step_level) * .5
        previous_residual_magnitude = np.inf
        for i in range(iterations_level):
            inv -= step_level * gradient
            residual = compose_transforms(root_level, inv, spacing_level, spacing_level)
            residual_magnitudes = np.linalg.norm(residual, axis=-1)
            if np.any(pad): residual_magnitudes = residual_magnitudes[pad_crop]
            residual_magnitude = np.sum(residual_magnitudes)
            if residual_magnitude > previous_residual_magnitude:
                inv += step_level * gradient
                step_level *= 0.5
            else:
                previous_residual_magnitude = residual_magnitude
                gradient = residual
            if verbose:
                mean_residual = residual_magnitudes.mean()
                max_residual = residual_magnitudes.max()
                print(f'FITTING INVERSE: level-iteration: {level}-{i}    ' + \
                      f'residual|mean|max: {residual_magnitude:.3f}|' + \
                      f'{mean_residual:.3f}|{max_residual:.3f}')

    # restore size
    if inv.shape != root.shape:
        inv = zoom(inv, np.array(root.shape)/inv.shape, mode='reflect', order=1)

    # square-compose inv order times
    if use_root:
        order = kwargs['order']+1 if 'order' in kwargs else 1
        for i in range(order):
            inv = compose_transforms(inv, inv, spacing, spacing)

    # remove padding and return
    if np.any(pad):
        inv = inv[tuple(slice(x, -x) if x > 0 else slice(None) for x in pad)]
    return inv


def displacement_field_composition_square_root(
    field,
    spacing,
<<<<<<< HEAD
    order,
    step,
    iterations,
=======
    step=0.5,
    iterations=(100,),
    shrink_spacings=(None,),
    smooth_sigmas=(0.,),
    step_cut_factor=0.5,
    pad=0.1,
    jacobian_term=0,
    composition_term=0,
    order=0,
    verbose=True,
    **kwargs
>>>>>>> 36097fe7
):
    """
    Given a field Phi, finds a field phi such that Phi ~= phi(phi)
    That is, finds an approximation to the square root, with respect to
    composition, of the given field.

    Parameters
    ----------
    field : np.ndarray
        The field for which we want a composition square root. The last
        axis should be the vector axis.

<<<<<<< HEAD
    # iterate taking square roots
    for i in range(order):
        logger.debug(f'FINDING ROOT ORDER {i}')
        root = _displacement_field_composition_square_root(
            root, spacing, step, iterations,
        )
=======
    spacing : 1d iterable, ideally a tuple
        The spacing between samples in field, in physical units
>>>>>>> 36097fe7

    step : float (default: 0.5)
        The initial gradient descent step size. This step will be reduced
        automatically when the residual increases.

    iterations : tuple of ints (default: (100,))
        The number of iterations to run at each scale level

<<<<<<< HEAD
def _displacement_field_composition_square_root(
    field,
    spacing,
    step,
    iterations,
):
    """
    """
=======
    shrink_spacings : tuple of floats or None (default: (None,))
        The desired spacing in microns for each scale level
        None indicates full resolution, i.e. no down sampling

    smooth_sigmas : tuple of floats (default: (0.))
        The Gaussian smoothing sigma for each scale level in physical units

    step_cut_factor : float in range (0, 1] (default: 0.5)
        If the residual increases after a gradient descent step, that step is
        revoked and the gradient descent step size is multiplied by this value

    pad : float in range [0, 1] (default: 0.1)
        Input will be padded on all spatial axes to prevent edge effects. The number
        of voxels added to each side of each axis is this number times the axis
        shape rounded to the nearest integer.

    jacobian_term : float in range [0, 1] (default: 0)
        The percent of iterations at each scale level that should use the
        Jacobian term in the gradient. Set to 0 for maximum speed, set to a
        small number for a slight improvement in diffeomorphic accuracy, set
        to a large number if you want to be rigorous and wait a long time.

    composition_term : float in range [0, 1] (default: 0)
        The percent of iterations at each scale level that should use the
        residual-composed-with-root term in the gradient. Set to 0 for maximum
        speed, set to a small number for a slight improvement in diffeomorphic
        accuracy, set to a large number if you want to be rigorous and wait a long time.
>>>>>>> 36097fe7

    order : strictly positive int (default: 0)
        The square root order. This function is called recursively order times.
        That is, if order == 0, then we compute phi(phi) ~= Phi. If order == 1,
        then we compute phi(phi(phi(phi))) ~= Phi and so on.

<<<<<<< HEAD
    # iterate
    for i in range(iterations):
        residual = (field - compose_transforms(root, root, spacing, spacing))
        root += step * residual
        logger.debug('FITTING ROOT  -  ' +
                     f'Iteration: {i} -> Residual: {np.linalg.norm(residual)}')
=======
    verbose : bool (default: True)
        True prints out optimization information at every iteration

    **kwargs : passed to compose_transforms
        Control how root(root) interpolation is performed. Ultimately,
        arguments go to apply_transform.

    Returns
    -------
    root : np.ndarray
        A field for which root(root) ~= field
        Or if using bigstream.transform:
        compose_displacement_vector_fields(root, root, spacing, spacing) ~= field
    """

    # pad input
    if pad > 0:
        pad = tuple(round(pad*x) for x in field.shape[:-1])
        field = np.pad(field, [(x, x) for x in pad] + [(0, 0),], mode='linear_ramp')

    # create a store for smoothed fields
    field_smooth_store = {}

    # loop over scale levels
    level_values = zip(iterations, shrink_spacings, smooth_sigmas)
    for level, (iterations_level, shrink, sigma) in enumerate(level_values):

        # smooth
        field_level = field
        if sigma > 0:
            if sigma in field_smooth_store.keys():
                field_level = field_smooth_store[sigma]
            else:
                field_level = gaussian_filter(
                    field, sigma/spacing, axes=range(field.ndim-1),
                )
                field_smooth_store[sigma] = field_level

        # resample
        spacing_level = np.array(spacing)
        if shrink is not None:
            shrink_tuple = tuple(x/shrink for x in spacing) + (1,)
            field_level = zoom(field_level, shrink_tuple,  mode='reflect', order=1)
            spacing_level = np.array((shrink,) * len(spacing))
            if np.any(pad):
                pad_level = tuple(int(x*y)+1 for x, y in zip(pad, shrink_tuple))
                pad_crop = tuple(slice(x, -x) if x > 0 else slice(None) for x in pad_level)

        # initialize
        if level > 0:
            root = zoom(root, np.array(field_level.shape)/root.shape, mode='reflect', order=1)
            gradient = np.zeros_like(root)
        else:
            root = np.zeros_like(field_level)
            gradient = field_level

        # iterate
        step_level = step
        previous_residual_magnitude = np.inf
        for i in range(iterations_level):
            root += step_level * gradient
            residual = field_level - compose_transforms(
                root, root, spacing_level, spacing_level,
                **kwargs,
            )
            residual_magnitudes = np.linalg.norm(residual, axis=-1)
            if np.any(pad):
                residual_magnitudes = residual_magnitudes[pad_crop]
            mean_residual = residual_magnitudes.mean()
            max_residual = residual_magnitudes.max()
            residual_magnitude = np.sum(residual_magnitudes)
            if residual_magnitude > previous_residual_magnitude:
                root -= step_level * gradient
                step_level *= step_cut_factor
            else:
                previous_residual_magnitude = residual_magnitude
                gradient = residual
                if i >= iterations_level * (1 - jacobian_term):
                    jac_root = displacement_field_jacobian(root, spacing_level)
                    gradient = np.einsum('...ij,...j->...i', jac_root, gradient)
                if i >= iterations_level * (1 - composition_term):
                    gradient += compose_transforms(
                        residual, root, spacing_level, spacing_level,
                    ) - root
            if verbose:
                print(f'FITTING ROOT: order: {order}: level-iteration: {level}-{i}  ' + \
                      f'residual|mean|max: {residual_magnitude:.3f}|' + \
                      f'{mean_residual:.3f}|{max_residual:.3f}')

    # recurse
    if order > 0:
        root = displacement_field_composition_square_root(
            root, spacing_level, step, iterations,
            shrink_spacings=shrink_spacings,
            smooth_sigmas=smooth_sigmas,
            step_cut_factor=step_cut_factor,
            jacobian_term=jacobian_term,
            composition_term=composition_term,
            order=order-1,
            verbose=verbose,
        )
>>>>>>> 36097fe7

    # restore correct shape w.r.t. scale and pad, then return
    if root.shape != field.shape:
        root = zoom(root, np.array(field.shape)/root.shape, mode='reflect', order=1)
    if np.any(np.array(pad)):
        root = root[tuple(slice(x, -x) if x > 0 else slice(None) for x in pad)]
    return root


######################## Analyzing transforms #################################

def displacement_field_jacobian(field, spacing):
    """
    """

    # convert to position field
    grid = tuple(slice(x) for x in field.shape[:-1])
    position_field = np.mgrid[grid].astype(field.dtype)
    position_field = np.moveaxis(position_field, 0, -1) * spacing + field

    # get jacobian matrices
    jacobian = np.empty(field.shape + (field.shape[-1],), dtype=field.dtype)
    for iii in range(field.shape[-1]):
        sigma = spacing.min() / spacing[iii]
        jacobian[..., iii] = gaussian_filter(position_field, sigma, 1, axes=iii) / (2*spacing[iii])
    return jacobian


def displacement_field_jacobian_determinant(field, spacing):
    """
    """

    jacobian = displacement_field_jacobian(field, spacing)
    return np.linalg.det(jacobian)


######################## Transform type conversions ###########################

def invert_matrix_axes(matrix):
    """
    Permute matrix entries to reflect an xyz to zyx (or vice versa) axis reordering

    Parameters
    ----------
    matrix : 4x4 array
        The matrix to permute

    Returns
    -------
    permuted_matrix : 4x4 array
        The same matrix but with the axis order inverted
    """

    ndims = matrix.shape[0] - 1
    corrected = np.eye(ndims + 1)
    corrected[:ndims, :ndims] = matrix[:ndims, :ndims][::-1, ::-1]
    corrected[:ndims, -1] = matrix[:ndims, -1][::-1]
    return corrected


def change_affine_matrix_origin(matrix, origin):
    """
    Affine matrix change of origin

    Parameters
    ----------
    matrix : 4x4 array
        The matrix to rebase

    origin : 1d-array
        The new origin

    Returns
    -------
    new_matrix : 4x4 array
        The same affine transform but encoded with respect to the given origin
    """

    ndims = matrix.shape[0] - 1
    tl, tr = np.eye(ndims+1), np.eye(ndims+1)
    origin = np.array(origin)
    tl[:ndims, -1], tr[:ndims, -1] = -origin, origin
    return np.matmul(tl, np.matmul(matrix, tr))


def affine_transform_to_matrix(transform):
    """
    Convert sitk affine transform object to a 4x4 numpy array

    Parameters
    ----------
    transform : sitk.AffineTransform
        The affine transform

    Returns
    -------
    matrix : 4x4 numpy array
        The same transform as a 4x4 matrix
    """

    ndims = transform.GetDimension()
    matrix = np.eye(ndims+1)
    matrix[:ndims, :ndims] = np.array(transform.GetMatrix()).reshape((ndims,ndims))
    matrix[:ndims, -1] = np.array(transform.GetTranslation())
    return invert_matrix_axes(matrix)


def matrix_to_affine_transform(matrix):
    """
    Convert 4x4 numpy array to sitk.AffineTransform object

    Parameters
    ----------
    matrix : 4x4 array
        The affine transform as a numpy array

    Returns
    -------
    affine_transform : sitk.AffineTransform
        The same affine but as a sitk.AffineTransform object
    """

    ndims = matrix.shape[0] - 1
    matrix_sitk = invert_matrix_axes(matrix)
    transform = sitk.AffineTransform(ndims)
    transform.SetMatrix(matrix_sitk[:ndims, :ndims].flatten())
    transform.SetTranslation(matrix_sitk[:ndims, -1].squeeze())
    return transform


def matrix_to_euler_transform(matrix):
    """
    Convert 4x4 numpy array to sitk.Euler3DTransform (rigid transform)

    Parameters
    ----------
    matrix : 4x4 array
        The rigid transform as a numpy array

    Returns
    -------
    rigid_transform : sitk.Euler3DTransform object
        The same rigid transform but as a sitk object
    """

    ndims = matrix.shape[0] - 1
    matrix_sitk = invert_matrix_axes(matrix)
    transform = sitk.Euler2DTransform() if ndims == 2 else sitk.Euler3DTransform()
    transform.SetMatrix(matrix_sitk[:ndims, :ndims].flatten())
    transform.SetTranslation(matrix_sitk[:ndims, -1].squeeze())
    return transform


def euler_transform_to_parameters(transform):
    """
    Convert a sitk.Euler3DTransform object to a list of rigid transform
    parameters

    Parameters
    ----------
    transform : sitk.Euler3DTransform
        The rigid transform object

    Returns
    -------
    rigid_parameters : 1d-array, length 6
        The rigid transform parameters: (rotX, rotY, rotZ, transX, transY, transZ)
    """

    if transform.GetDimension() == 2:
        return np.array((transform.GetAngle(),) +
                         transform.GetTranslation(),
        )

    elif transform.GetDimension() == 3:
        return np.array((transform.GetAngleX(),
                         transform.GetAngleY(),
                         transform.GetAngleZ()) +
                         transform.GetTranslation()
        )


def parameters_to_euler_transform(params):
    """
    Convert rigid transform parameters to a sitk.Euler3DTransform object

    Parameters
    ----------
    rigid_parameters : 1d-array, length 6
        The rigid transform parameters: (rotX, rotY, rotZ, transX, transY, transZ)

    Returns
    -------
    transform : sitk.Euler3DTransform
        A sitk rigid transform object
    """

    if len(params) == 3:
        transform = sitk.Euler2DTransform()
        transform.SetAngle(params[0])
        transform.SetTranslation(params[1:])
        return transform

    elif len(params) == 6:
        transform = sitk.Euler3DTransform()
        transform.SetRotation(*params[:3])
        transform.SetTranslation(params[3:])
        return transform


def physical_parameters_to_affine_matrix_3d(params, center):
    """
    Convert separate affine transform parameters to an affine matrix

    Parameters
    ----------
    params : 1d-array
        The affine transform parameters
        (transX, transY, transZ, rotX, rotY, rotZ, scX, scY, scZ, shX, shY, shZ)
        trans : translation
        rot : rotation
        sc : scale
        sh : shear

    center : 1d-array
        The center of rotation as a coordinate

    Returns
    -------
    matrix : 4x4 array
        The affine matrix representing those physical transform parameters
    """

    # translation
    aff = np.eye(4)
    aff[:3, -1] = params[:3]
    # rotation
    x = np.eye(4)
    x[:3, :3] = Rotation.from_rotvec(params[3:6]).as_matrix()
    x = change_affine_matrix_origin(x, -center)
    aff = np.matmul(x, aff)
    # scale
    x = np.diag(tuple(params[6:9]) + (1,))
    aff = np.matmul(x, aff)
    # shear
    shx, shy, shz = np.eye(4), np.eye(4), np.eye(4)
    shx[1, 0], shx[2, 0] = params[10], params[11]
    shy[0, 1], shy[2, 1] = params[9], params[11]
    shz[0, 2], shz[1, 2] = params[9], params[10]
    x = np.matmul(shz, np.matmul(shy, shx))
    return np.matmul(x, aff)


def matrix_to_displacement_field(matrix, shape, spacing=None, centered=False):
    """
    Convert an affine matrix into a displacement vector field

    Parameters
    ----------
    matrix : 4x4 array
        The affine matrix

    shape : tuple
        The voxel grid shape for the displacement vector field

    spacing : tuple (default: (1, 1, 1, ...))
        The voxel sampling rate (spacing) for the displacement vector field

    Returns
    -------
    displacement_vector_field : nd-array
        Field of shape + (3,) shape and given spacing
    """

    if spacing is None: spacing = np.ones(len(shape))
    grid = np.array(np.mgrid[tuple(slice(None, x) for x in shape)])
    grid = np.moveaxis(grid, 0, -1) * spacing
    if centered: grid += 0.5 * spacing
    ndims = matrix.shape[0] - 1
    mm, tt = matrix[:ndims, :ndims], matrix[:ndims, -1]
    return np.einsum('...ij,...j->...i', mm, grid) + tt - grid


def field_to_displacement_field_transform(field, spacing=None, origin=None):
    """
    Convert a displacement vector field numpy array to a sitk displacement field
    transform object

    Parameters
    ----------
    field : nd-array
        The displacement vector field

    spacing : tuple (default: (1, 1, 1, ...))
        The voxel spacing (sampling rate) of the field

    origin : tuple (default: (0, 0, 0, ...))
        The origin (in physical units) of the field

    Returns
    -------
    sitk_displacement_field : sitk.DisplacementFieldTransform
        A sitk displacement field transform object
    """

    field = field.astype(np.float64)[..., ::-1]
    transform = ut.numpy_to_sitk(field, spacing, origin, vector=True)
    return sitk.DisplacementFieldTransform(transform)


def bspline_parameters_to_transform(parameters):
    """
    Convert 1d-array of b-spline parameters to sitk.BSplineTransform

    Parameters
    ----------
    parameters : 1d-array
        The control point and other parameters that fully specify a b-spline
        transform

    Returns
    -------
    trasnform_object : sitk.BSplineTransform
        A sitk.BSplineTransform object
    """

    # number of fixed parameters depends on dimension, stored in parameters[0]
    nfp = 10 if parameters[0] == 2 else 18
    t = sitk.BSplineTransform(parameters[0], 3)
    t.SetFixedParameters(parameters[1:nfp+1])
    t.SetParameters(parameters[nfp+1:])
    return t


def bspline_to_displacement_field(
    bspline, shape, spacing=None, origin=None, direction=None,
):
    """
    Convert a sitk.BSplineTransform object to a displacement vector field

    Parameters
    ----------
    bspline : sitk.BSplineTransform
        A sitk.BSplineTransform object

    shape : tuple
        The shape of the resulting displacement field

    spacing : tuple (default: (1, 1, 1, ...))
        The desired spacing for the displacement field

    origin : tuple (default: (0, 0, 0, ...))
        The origin of the displacement field

    direction : 4x4 matrix (default identity)
        The directions cosine matrix for the field

    Returns
    -------
    displacement_field : nd-array
        The displacement vector field given by the b-spline transform
    """

    if spacing is None: spacing = np.ones(len(shape))
    if origin is None: origin = np.zeros(len(shape))
    if direction is None: direction = np.eye(len(shape))
    df = sitk.TransformToDisplacementField(
        bspline, sitk.sitkVectorFloat64,
        shape[::-1], origin[::-1], spacing[::-1],
        direction[::-1, ::-1].ravel(),
    )
    return sitk.GetArrayViewFromImage(df).astype(np.float32)[..., ::-1]


def transform_list_to_composite_transform(transform_list, spacing=None, origin=None):
    """
    Convert a list of transforms to a sitk.CompositeTransform object

    Parameters
    ----------
    transform_list : list
        A list of transforms, either 4x4 numpy arrays (affine transforms) or
        nd-arrays (displacement vector fields)

    spacing : 1d array or tuple of 1d arrays (default: None)
        The spacing in physical units (e.g. mm or um) between voxels of any
        deformations in transform_list. If a tuple, must be the same length
        as transform_list. Entries for affine matrices are ignored.

    origin : 1d array or tuple of 1d arrays (default: None)
        The origin in physical units (e.g. mm or um) of any deformations
        in transform_list. If a tuple, must be the same length as transform_list.
        Entries for affine matrices are ignored.

    Returns
    -------
    composite_transform : sitk.CompositeTransform object
        All transforms in the given list compressed into a sitk.CompositTransform
    """

    # determine dimension
    if len(transform_list[0].shape) == 2:
        ndims = 2 if transform_list[0].shape == (3, 3) else 3
    elif len(transform_list[0].shape) > 2:
        ndims = transform_list[0].ndim - 1
    else:
        ndims = transform_list[0][0]

    transform = sitk.CompositeTransform(ndims)
    for iii, t in enumerate(transform_list):
        if t.shape in [(3, 3), (4, 4)]:
            t = matrix_to_affine_transform(t)
        elif len(t.shape) == 1:
            t = bspline_parameters_to_transform(t)
        else:
            a = spacing[iii] if isinstance(spacing, tuple) else spacing
            b = origin[iii] if isinstance(origin, tuple) else origin
            t = field_to_displacement_field_transform(t, a, b)
        transform.AddTransform(t)
    return transform<|MERGE_RESOLUTION|>--- conflicted
+++ resolved
@@ -453,13 +453,6 @@
 def invert_displacement_vector_field(
     field,
     spacing,
-<<<<<<< HEAD
-    step=0.5,
-    iterations=10,
-    sqrt_order=2,
-    sqrt_step=0.5,
-    sqrt_iterations=5,
-=======
     step=1.0,
     iterations=(100,),
     shrink_spacings=(None,),
@@ -469,7 +462,6 @@
     use_root=True,
     verbose=True,
     **kwargs,
->>>>>>> 36097fe7
 ):
     """
     Numerically find the inverse of a displacement vector field.
@@ -512,8 +504,6 @@
         the docstring for displacement_field_compostion_square_root. All kwargs
         are passed to that function.
 
-<<<<<<< HEAD
-=======
     verbose : bool (default: True)
         Print feedback on optimization every iteration
 
@@ -523,7 +513,6 @@
         the docstring for displacement_field_composition_square_root and provide
         well chosen values for all of its parameters.
 
->>>>>>> 36097fe7
     Returns
     -------
     inverse_field : nd-array
@@ -533,20 +522,6 @@
     """
 
     # initialize inverse as negative root
-<<<<<<< HEAD
-    root = _displacement_field_composition_nth_square_root(
-        field, spacing, sqrt_order, sqrt_step, sqrt_iterations,
-    )
-    inv = - np.copy(root)
-
-    # iterate to invert
-    logger.debug('INVERTING ROOT')
-    for i in range(iterations):
-        residual = compose_transforms(root, inv, spacing, spacing)
-        inv -= step * residual
-        logger.debug('FITTING INVERSE  -  ' +
-                     f'Iteration: {i} -> Residual: {np.linalg.norm(residual)}')
-=======
     root = field
     if use_root:
         root = displacement_field_composition_square_root(
@@ -560,7 +535,6 @@
             pad=pad,
             verbose=verbose,
         )
->>>>>>> 36097fe7
 
     # pad input
     if pad > 0:
@@ -645,11 +619,6 @@
 def displacement_field_composition_square_root(
     field,
     spacing,
-<<<<<<< HEAD
-    order,
-    step,
-    iterations,
-=======
     step=0.5,
     iterations=(100,),
     shrink_spacings=(None,),
@@ -661,7 +630,6 @@
     order=0,
     verbose=True,
     **kwargs
->>>>>>> 36097fe7
 ):
     """
     Given a field Phi, finds a field phi such that Phi ~= phi(phi)
@@ -674,17 +642,8 @@
         The field for which we want a composition square root. The last
         axis should be the vector axis.
 
-<<<<<<< HEAD
-    # iterate taking square roots
-    for i in range(order):
-        logger.debug(f'FINDING ROOT ORDER {i}')
-        root = _displacement_field_composition_square_root(
-            root, spacing, step, iterations,
-        )
-=======
     spacing : 1d iterable, ideally a tuple
         The spacing between samples in field, in physical units
->>>>>>> 36097fe7
 
     step : float (default: 0.5)
         The initial gradient descent step size. This step will be reduced
@@ -693,16 +652,6 @@
     iterations : tuple of ints (default: (100,))
         The number of iterations to run at each scale level
 
-<<<<<<< HEAD
-def _displacement_field_composition_square_root(
-    field,
-    spacing,
-    step,
-    iterations,
-):
-    """
-    """
-=======
     shrink_spacings : tuple of floats or None (default: (None,))
         The desired spacing in microns for each scale level
         None indicates full resolution, i.e. no down sampling
@@ -730,21 +679,12 @@
         residual-composed-with-root term in the gradient. Set to 0 for maximum
         speed, set to a small number for a slight improvement in diffeomorphic
         accuracy, set to a large number if you want to be rigorous and wait a long time.
->>>>>>> 36097fe7
 
     order : strictly positive int (default: 0)
         The square root order. This function is called recursively order times.
         That is, if order == 0, then we compute phi(phi) ~= Phi. If order == 1,
         then we compute phi(phi(phi(phi))) ~= Phi and so on.
 
-<<<<<<< HEAD
-    # iterate
-    for i in range(iterations):
-        residual = (field - compose_transforms(root, root, spacing, spacing))
-        root += step * residual
-        logger.debug('FITTING ROOT  -  ' +
-                     f'Iteration: {i} -> Residual: {np.linalg.norm(residual)}')
-=======
     verbose : bool (default: True)
         True prints out optimization information at every iteration
 
@@ -846,7 +786,6 @@
             order=order-1,
             verbose=verbose,
         )
->>>>>>> 36097fe7
 
     # restore correct shape w.r.t. scale and pad, then return
     if root.shape != field.shape:
