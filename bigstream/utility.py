--- conflicted
+++ resolved
@@ -1,22 +1,13 @@
 import numpy as np
+import os
+import psutil
 import SimpleITK as sitk
 import zarr
-<<<<<<< HEAD
-from zarr.indexing import BasicIndexer
+
 from distributed import Lock
-import glob
-import os , psutil
-import h5py
-from ClusterWrap.decorator import cluster
-from zarr import blosc
-import psutil
-=======
-
-from numcodecs import Blosc
 from scipy.spatial.transform import Rotation
 from zarr import blosc
 from zarr.indexing import BasicIndexer
->>>>>>> 58083a1c
 
 
 def skip_sample(image, spacing, ss_spacing):
@@ -254,26 +245,14 @@
         transform.SetAngle(params[0])
         transform.SetTranslation(params[1:])
         return transform
-<<<<<<< HEAD
-=======
 
     elif len(params) == 6:
         transform = sitk.Euler3DTransform()
         transform.SetRotation(*params[:3])
         transform.SetTranslation(params[3:])
         return transform
->>>>>>> 58083a1c
-
-    elif len(params) == 6:
-        transform = sitk.Euler3DTransform()
-        transform.SetRotation(*params[:3])
-        transform.SetTranslation(params[3:])
-        return transform
-
-<<<<<<< HEAD
-
-=======
->>>>>>> 58083a1c
+
+
 def physical_parameters_to_affine_matrix_3d(params, center):
     """
     Convert separate affine transform parameters to an affine matrix
@@ -522,11 +501,8 @@
     chunks,
     dtype,
     multithreaded=False,
-<<<<<<< HEAD
     chunk_locked=False,
     client=None,
-=======
->>>>>>> 58083a1c
 ):
     """
     Create a new zarr array on disk
@@ -555,11 +531,7 @@
     if multithreaded:
         blosc.use_threads = True
         synchronizer = zarr.ThreadSynchronizer()
-<<<<<<< HEAD
     zarr_disk = zarr.open(
-=======
-    return zarr.open(
->>>>>>> 58083a1c
         path, 'w',
         shape=shape,
         chunks=chunks,
@@ -567,7 +539,6 @@
         synchronizer=synchronizer,
     )
 
-<<<<<<< HEAD
     # this code is currently never used within bigstream
     # keeping it aroung in case a use case comes up
     if chunk_locked:
@@ -582,8 +553,6 @@
 
     return zarr_disk
 
-=======
->>>>>>> 58083a1c
 
 def numpy_to_zarr(array, chunks, path):
     """
@@ -612,7 +581,6 @@
         return zarr_disk
     else:
         return array
-<<<<<<< HEAD
 
 
 def get_number_of_cores():
@@ -626,180 +594,4 @@
         ncores = int(os.environ["LSB_DJOB_NUMPROC"])
     else:
         ncores = psutil.cpu_count(logical=False)
-    return ncores
-
-
-@cluster
-def distributed_directory_of_hdf5_to_zarr(
-    directory,
-    write_path,
-    dataset_path=None,
-    chunks=None,
-    suffix='.h5',
-    cluster=None,
-    cluster_kwargs={},
-):
-    """
-    Copy a directory of hdf5 files to a zarr array on disk, data is duplicated.
-    Any file with an hdf5 extension is included. All hdf5 files must contain
-    an array and all such arrays must have the same shape. The lexicographical order
-    determined by glob.glob will determine the order the arrays are indexed across
-    the first axis in the result. A dask cluster is used to distribute this work
-    over parallel resources.
-
-    Parameters
-    ----------
-    directory : string
-        The path to the directory containing the hdf5 files
-
-    write_path : string
-        The path to the zarr array you will create
-
-    dataset_path : string (default: None)
-        A path to the array dataset within the hdf5 files
-
-    chunks : tuple (default: None)
-        The shape of individual chunks in the zarr array.
-        If None, each array dataset will be one chunk.
-        WARNING: this function is not protected against parallel writes
-        If you use the chunks keyword argument, you must know that your
-        chunk size and array size will not result in parallel writes
-
-    suffix : string (default: '.h5')
-        The file extension for all the hdf5 files
-
-    cluster : ClusterWrap.cluster object (default: None)
-        Only set if you have constructed your own static cluster. The default behavior
-        is to construct a cluster for the duration of this function, then close it
-        when the function is finished.
-
-    cluster_kwargs : dict (default: {})
-        Arguments passed to ClusterWrap.cluster
-        If working with an LSF cluster, this will be ClusterWrap.janelia_lsf_cluster.
-        If on a workstation this will be ClusterWrap.local_cluster.
-        This is how distribution parameters are specified.
-
-    Returns
-    -------
-    dataset_as_zarr : zarr.Array
-        A reference to the zarr array on disk
-    """
-
-    # get all paths, look at first file to get shape and datatype
-    paths = glob.glob(directory + '/*' + suffix)
-    with h5py.File(paths[0], 'r') as ex:
-        example_array = ex[dataset_path] if dataset_path else ex
-        shape = example_array.shape
-        dtype = example_array.dtype
-
-    # create zarr array
-    if chunks is None: chunks = (1,) + shape
-    shape = (len(paths),) + shape
-    zarr_array = create_zarr(write_path, shape, chunks, dtype)
-
-    # define write function
-    def write_frame(path, index, zarr_array):
-        with h5py.File(path, 'r') as a:
-            array = a[dataset_path] if dataset_path else a
-            data = array[...]
-            zarr_array[index] = data
-        return True
-
-    # distribute and wait for completion
-    futures = cluster.client.map(
-        write_frame, paths, range(0, len(paths)),
-        zarr_array=zarr_array,
-    )
-    all_written = np.all( cluster.client.gather(futures) )
-    if not all_written: print('SOMETHING FAILED, CHECK LOGS')
-    return zarr_array
-
-
-@cluster
-def distributed_directory_of_stack_to_zarr(
-    directory,
-    write_path,
-    shape,
-    dtype,
-    chunks=None,
-    suffix='.stack',
-    cluster=None,
-    cluster_kwargs={},
-):
-    """
-    Copy a directory of stack files to a zarr array on disk, data is duplicated.
-    Any file with a stack extension is included. All stack files must contain
-    an array and all such arrays must have the same shape. The lexicographical order
-    determined by glob.glob will determine the order the arrays are indexed across
-    the first axis in the result. A dask cluster is used to distribute this work
-    over parallel resources.
-
-    Parameters
-    ----------
-    directory : string
-        The path to the directory containing the stack files
-
-    write_path : string
-        The path to the zarr array you will create
-
-    shape : tuple
-        The array dimensions of the dataset in each stack file
-
-    dtype : a numpy datatype (e.g. np.uint16)
-        The datatype of the dataset in each stack file
-
-    chunks : tuple (default: None)
-        The shape of individual chunks in the zarr array.
-        If None, each array dataset will be one chunk.
-        WARNING: this function is not protected against parallel writes
-        If you use the chunks keyword argument, you must know that your
-        chunk size and array size will not result in parallel writes
-
-    suffix : string (default: '.stack')
-        The file extension for all the stack files
-
-    cluster : ClusterWrap.cluster object (default: None)
-        Only set if you have constructed your own static cluster. The default behavior
-        is to construct a cluster for the duration of this function, then close it
-        when the function is finished.
-
-    cluster_kwargs : dict (default: {})
-        Arguments passed to ClusterWrap.cluster
-        If working with an LSF cluster, this will be ClusterWrap.janelia_lsf_cluster.
-        If on a workstation this will be ClusterWrap.local_cluster.
-        This is how distribution parameters are specified.
-
-    Returns
-    -------
-    dataset_as_zarr : zarr.Array
-        A reference to the zarr array on disk
-    """
-
-    # get all paths, look at first file to get shape and datatype
-    paths = glob.glob(directory + '/*' + suffix)
-
-    # create zarr array
-    if chunks is None: chunks = (1,) + shape
-    zarr_array = create_zarr(
-        write_path,
-        (len(paths),) + shape,
-        chunks,
-        dtype,
-    )
-
-    # define write function
-    def write_frame(path, index, zarr_array):
-        data = np.fromfile(path, dtype=dtype).reshape(shape)
-        zarr_array[index] = data
-        return True
-
-    # distribute and wait for completion
-    futures = cluster.client.map(
-        write_frame, paths, range(0, len(paths)),
-        zarr_array=zarr_array,
-    )
-    all_written = np.all( cluster.client.gather(futures) )
-    if not all_written: print('SOMETHING FAILED, CHECK LOGS')
-    return zarr_array
-=======
->>>>>>> 58083a1c
+    return ncores